--- conflicted
+++ resolved
@@ -3,11 +3,8 @@
 import binascii
 import os
 import json
-<<<<<<< HEAD
 import iso8601
-=======
 import werkzeug.exceptions
->>>>>>> 73a4bec4
 
 from flask import request, Blueprint
 from flask_restplus import Api, Resource, fields
@@ -143,7 +140,6 @@
             raise BadRequest("InvalidJSON", "Invalid JSON object")
         return {}, 200
 
-<<<<<<< HEAD
 
 @api.route("/api/0/buckets/<string:bucket_id>/events/chunk")
 class EventChunkResource(Resource):
@@ -193,15 +189,8 @@
         return payload
 
 
-heartbeats = {}   # type: Dict[str, datetime]
-
-
-@api.route("/api/0/heartbeat/<string:session_id>")
-class HeartbeatResource(Resource):
-=======
 @api.route("/0/buckets/<string:bucket_id>/events/replace_last")
 class ReplaceLastEventResource(Resource):
->>>>>>> 73a4bec4
     """
     Replaces last event inserted into bucket
     """
