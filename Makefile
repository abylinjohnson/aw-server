--- conflicted
+++ resolved
@@ -11,11 +11,8 @@
 ifndef SKIP_WEBUI  # Skip building webui if SKIP_WEBUI is defined
 	make --directory=aw-webui build DEV=$(DEV)
 	cp -r aw-webui/dist/* aw_server/static/
-<<<<<<< HEAD
 	rm -r aw-webui/node_modules/.cache/uglifyjs-webpack-plugin  # Needed for https://github.com/ActivityWatch/activitywatch/pull/274
-=======
 endif
->>>>>>> c86f4c40
 
 build: aw_webui
 	pip3 install $(pip_install_args)
